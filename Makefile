--- conflicted
+++ resolved
@@ -1,4 +1,7 @@
-<<<<<<< HEAD
+ifeq ($(SHELL),/bin/sh)
+	SHELL:=/bin/bash
+endif
+
 DEBUG ?= -
 ifeq (true,$(DEBUG))
   AUTO_APPROVE =
@@ -7,13 +10,6 @@
   AUTO_APPROVE = -auto-approve
   OUTPUT_SUPPRESSOR = 1>/dev/null
 endif
-=======
-ifeq ($(SHELL),/bin/sh)
-	SHELL:=/bin/bash
-endif
-pre-requesites:
-	source vars_base && cd IaC/prerequesites && terraform init && terraform apply
->>>>>>> aab056d2
 
 .PHONY: one-click-mlflow
 one-click-mlflow: welcome dependencies-checks pre-requisites set-config deploy goodbye
@@ -34,42 +30,27 @@
 
 .PHONY: init-terraform
 init-terraform:
-<<<<<<< HEAD
 	@echo "Initializing Terraform..."
-	@source vars && cd Iac && rm -rf .terraform && terraform init -backend-config="bucket=$${TF_VAR_backend_bucket}" $(OUTPUT_SUPPRESSOR)
+	@source vars && cd IaC && rm -rf .terraform && terraform init -backend-config="bucket=$${TF_VAR_backend_bucket}" $(OUTPUT_SUPPRESSOR)
 	@echo "Done\n"
-=======
-	source vars_base && cd IaC && terraform init -backend-config="bucket=$${TF_VAR_backend_bucket}"
->>>>>>> aab056d2
 
 .PHONY: apply-terraform
 apply-terraform:
-<<<<<<< HEAD
 	@echo "Deploying infrastructure..."
 	@echo "This should take about 20 minutes, don't forget to stretch and hydrate ☕️"
-	@source vars && cd Iac && terraform apply $(AUTO_APPROVE) $(OUTPUT_SUPPRESSOR)
+	@source vars && cd IaC && terraform apply $(AUTO_APPROVE) $(OUTPUT_SUPPRESSOR)
 	@echo "Done\n"
-=======
-	source vars_base && cd IaC && terraform apply
-
-plan-terraform:
-	source vars_base && cd IaC && terraform plan
->>>>>>> aab056d2
 
 .PHONY: destroy-terraform
 destroy-terraform:
-<<<<<<< HEAD
 	@echo "Destroying deployed infrastructure..."
-	@source vars && cd Iac && terraform destroy $(AUTO_APPROVE) $(OUTPUT_SUPPRESSOR)
+	@source vars && cd IaC && terraform destroy $(AUTO_APPROVE) $(OUTPUT_SUPPRESSOR)
 	@echo "Done\n"
-=======
-	source vars_base && cd IaC && terraform destroy
->>>>>>> aab056d2
 
 .PHONY: pre-requisites
 pre-requisites: init-config set-project
 	@echo "Setting up your GCP project..."
-	@source vars && cd Iac/prerequesites && terraform init $(OUTPUT_SUPPRESSOR) && terraform apply $(AUTO_APPROVE) $(OUTPUT_SUPPRESSOR)
+	@source vars && cd IaC/prerequesites && terraform init $(OUTPUT_SUPPRESSOR) && terraform apply $(AUTO_APPROVE) $(OUTPUT_SUPPRESSOR)
 	@echo "Done\n"
 
 #################
@@ -150,5 +131,5 @@
 #################
 
 setup-new-project:
-	rm -rf .terraform vars vars.json && cd Iac && rm -rf .terraform .terraform.lock.hcl prerequesites/.terraform prerequesites/.terraform.lock.hcl prerequesites/terraform.tfstate prerequesites/terraform.tfstate.backup
+	rm -rf .terraform vars vars.json && cd IaC && rm -rf .terraform .terraform.lock.hcl prerequesites/.terraform prerequesites/.terraform.lock.hcl prerequesites/terraform.tfstate prerequesites/terraform.tfstate.backup
 	gcloud auth login && gcloud auth application-default login